{
<<<<<<< HEAD
  "version": "0.1.0",
=======
  "version": "0.2.0-*",
>>>>>>> db26ca83
  "buildOptions": {
    "warningsAsErrors": true,
    "keyFile": "../../tools/Key.snk",
    "nowarn": [
      "CS1591"
    ],
    "xmlDoc": true
  },
  "description": "A compatibility layer for sharing identity databases between Microsoft.AspNet.Identity.EntityFramework and Microsoft.AspNetCore.Identity.EntityFrameworkCore",
  "packOptions": {
    "repository": {
      "type": "git",
      "url": "git://github.com/aspnet/identity"
    },
    "tags": [
      "aspnetcore",
      "identity",
      "membership"
    ]
  },
  "dependencies": {
    "Microsoft.AspNet.Identity.EntityFramework": "2.2.1",
    "Microsoft.Owin.Security.Cookies": "3.0.1",
<<<<<<< HEAD
    "Microsoft.Owin.Security.Interop": "1.0.0"
=======
    "Microsoft.Owin.Security.Interop": "1.1.0-*",
    "NETStandard.Library": "1.6.1-*"
>>>>>>> db26ca83
  },
  "frameworks": {
    "net451": {
      "frameworkAssemblies": {
        "System.Collections": "",
        "System.Data": ""
      }
    }
  }
}<|MERGE_RESOLUTION|>--- conflicted
+++ resolved
@@ -1,9 +1,5 @@
 {
-<<<<<<< HEAD
-  "version": "0.1.0",
-=======
   "version": "0.2.0-*",
->>>>>>> db26ca83
   "buildOptions": {
     "warningsAsErrors": true,
     "keyFile": "../../tools/Key.snk",
@@ -27,12 +23,8 @@
   "dependencies": {
     "Microsoft.AspNet.Identity.EntityFramework": "2.2.1",
     "Microsoft.Owin.Security.Cookies": "3.0.1",
-<<<<<<< HEAD
-    "Microsoft.Owin.Security.Interop": "1.0.0"
-=======
     "Microsoft.Owin.Security.Interop": "1.1.0-*",
     "NETStandard.Library": "1.6.1-*"
->>>>>>> db26ca83
   },
   "frameworks": {
     "net451": {
