{
  "buildOptions": {
    "warningsAsErrors": true,
    "keyFile": "../../tools/Key.snk",
    "copyToOutput": {
      "include": "config.json"
    },
    "compile": {
      "include": "../Shared/*.cs"
    }
  },
  "publishOptions": {
    "include": [
      "config.json"
    ]
  },
  "dependencies": {
<<<<<<< HEAD
    "dotnet-test-xunit": "1.0.0-rc3-000000-01",
    "Microsoft.EntityFrameworkCore.InMemory": "1.0.0",
    "Microsoft.EntityFrameworkCore.SqlServer": "1.0.0",
    "Microsoft.Extensions.Configuration.EnvironmentVariables": "1.0.0",
    "Microsoft.Extensions.Configuration.FileExtensions": "1.0.0",
    "Microsoft.Extensions.Configuration.Json": "1.0.0",
    "Microsoft.AspNetCore.Hosting": "1.0.0",
    "Microsoft.AspNetCore.Http": "1.0.0",
    "Microsoft.AspNetCore.Identity": "1.0.0",
    "Microsoft.AspNetCore.Identity.EntityFrameworkCore": "1.0.0",
    "Microsoft.AspNetCore.TestHost": "1.0.0",
    "Microsoft.AspNetCore.Testing": "1.0.0-rtm-21431",
    "xunit": "2.1.0"
=======
    "dotnet-test-xunit": "2.2.0-*",
    "Microsoft.AspNetCore.Hosting": "1.1.0-*",
    "Microsoft.AspNetCore.Http": "1.1.0-*",
    "Microsoft.AspNetCore.Identity": "1.1.0-*",
    "Microsoft.AspNetCore.Identity.EntityFrameworkCore": "1.1.0-*",
    "Microsoft.AspNetCore.TestHost": "1.1.0-*",
    "Microsoft.AspNetCore.Testing": "1.1.0-*",
    "Microsoft.EntityFrameworkCore.InMemory": "1.1.0-*",
    "Microsoft.EntityFrameworkCore.SqlServer": "1.1.0-*",
    "Microsoft.Extensions.Configuration.EnvironmentVariables": "1.1.0-*",
    "Microsoft.Extensions.Configuration.FileExtensions": "1.1.0-*",
    "Microsoft.Extensions.Configuration.Json": "1.1.0-*",
    "Moq": "4.6.36-*",
    "xunit": "2.2.0-*"
>>>>>>> db26ca83
  },
  "frameworks": {
    "netcoreapp1.1": {
      "dependencies": {
        "Microsoft.NETCore.App": {
<<<<<<< HEAD
          "version": "1.0.0",
          "type": "platform"
        },
        "moq.netcore": "4.4.0-beta8",
        "System.Diagnostics.Process": "4.1.0",
        "System.Diagnostics.TraceSource": "4.0.0"
      },
      "imports": [
        "dnxcore50",
        "portable-net451+win8"
      ]
    },
    "net451": {
      "frameworkAssemblies": {
        "System.Threading.Tasks": ""
      },
      "dependencies": {
        "Moq": "4.2.1312.1622",
        "xunit.runner.console": "2.1.0"
=======
          "version": "1.1.0-*",
          "type": "platform"
        },
        "System.Diagnostics.TraceSource": "4.3.0-*"
>>>>>>> db26ca83
      }
    },
    "net451": {}
  },
  "testRunner": "xunit"
}<|MERGE_RESOLUTION|>--- conflicted
+++ resolved
@@ -15,21 +15,6 @@
     ]
   },
   "dependencies": {
-<<<<<<< HEAD
-    "dotnet-test-xunit": "1.0.0-rc3-000000-01",
-    "Microsoft.EntityFrameworkCore.InMemory": "1.0.0",
-    "Microsoft.EntityFrameworkCore.SqlServer": "1.0.0",
-    "Microsoft.Extensions.Configuration.EnvironmentVariables": "1.0.0",
-    "Microsoft.Extensions.Configuration.FileExtensions": "1.0.0",
-    "Microsoft.Extensions.Configuration.Json": "1.0.0",
-    "Microsoft.AspNetCore.Hosting": "1.0.0",
-    "Microsoft.AspNetCore.Http": "1.0.0",
-    "Microsoft.AspNetCore.Identity": "1.0.0",
-    "Microsoft.AspNetCore.Identity.EntityFrameworkCore": "1.0.0",
-    "Microsoft.AspNetCore.TestHost": "1.0.0",
-    "Microsoft.AspNetCore.Testing": "1.0.0-rtm-21431",
-    "xunit": "2.1.0"
-=======
     "dotnet-test-xunit": "2.2.0-*",
     "Microsoft.AspNetCore.Hosting": "1.1.0-*",
     "Microsoft.AspNetCore.Http": "1.1.0-*",
@@ -44,38 +29,15 @@
     "Microsoft.Extensions.Configuration.Json": "1.1.0-*",
     "Moq": "4.6.36-*",
     "xunit": "2.2.0-*"
->>>>>>> db26ca83
   },
   "frameworks": {
     "netcoreapp1.1": {
       "dependencies": {
         "Microsoft.NETCore.App": {
-<<<<<<< HEAD
-          "version": "1.0.0",
-          "type": "platform"
-        },
-        "moq.netcore": "4.4.0-beta8",
-        "System.Diagnostics.Process": "4.1.0",
-        "System.Diagnostics.TraceSource": "4.0.0"
-      },
-      "imports": [
-        "dnxcore50",
-        "portable-net451+win8"
-      ]
-    },
-    "net451": {
-      "frameworkAssemblies": {
-        "System.Threading.Tasks": ""
-      },
-      "dependencies": {
-        "Moq": "4.2.1312.1622",
-        "xunit.runner.console": "2.1.0"
-=======
           "version": "1.1.0-*",
           "type": "platform"
         },
         "System.Diagnostics.TraceSource": "4.3.0-*"
->>>>>>> db26ca83
       }
     },
     "net451": {}
